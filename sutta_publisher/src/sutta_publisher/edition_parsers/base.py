--- conflicted
+++ resolved
@@ -6,7 +6,6 @@
 from abc import ABC
 from typing import List, Type
 
-import os
 import requests
 
 from sutta_publisher.edition_parsers.helper_functions import _fetch_possible_refs, _process_a_line
@@ -18,13 +17,8 @@
 
 
 class EditionParser(ABC):
-<<<<<<< HEAD
-    FRONTMATTER_URL = os.getenv("FRONTMATTER_URL")
-    
-=======
     FRONTMATTER_URL = os.getenv("FRONTMATTER_URL", "")
 
->>>>>>> 1043fcb8
     config: EditionConfig
     raw_data: EditionData
     edition_type: EditionType
