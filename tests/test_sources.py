import subprocess
import sys
from pathlib import Path

import pytest


@pytest.fixture(scope="session")
def sources_root() -> str:
<<<<<<< HEAD
    sources_path = Path("src")
=======
    sources_path = Path("/src")
>>>>>>> 4b186cb9
    paths = set(sys.path)
    for py_path in paths:
        if py_path.endswith(str(sources_path)):
            return py_path

    raise RuntimeError(f"Couldn't find sources [{sources_path}] for this project. paths: {paths}")


def test_no_relative_imports(sources_root):
    """Ensure that there are no relative imports from parent modules."""
    process = subprocess.run(
        ["grep", "-F", "from ..", "-R", sources_root],
        stdout=subprocess.PIPE,
        stderr=subprocess.PIPE,
        universal_newlines=True,
    )
    assert not process.stdout, process.stdout
    assert not process.stderr, process.stderr<|MERGE_RESOLUTION|>--- conflicted
+++ resolved
@@ -7,11 +7,7 @@
 
 @pytest.fixture(scope="session")
 def sources_root() -> str:
-<<<<<<< HEAD
-    sources_path = Path("src")
-=======
     sources_path = Path("/src")
->>>>>>> 4b186cb9
     paths = set(sys.path)
     for py_path in paths:
         if py_path.endswith(str(sources_path)):
