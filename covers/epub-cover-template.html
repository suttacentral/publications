<!DOCTYPE html>
<html lang='{{lang}}'>
<head>

<meta charset="UTF-8">

<link rel='stylesheet' href='styles/cover-styles.css'>

<style>

:root{
--page-width:  {{page_width}};
--page-height:  {{page_height}};
--cover-bleed:  {{cover_bleed}};
--flap-width:  {{flap_width}};
--spine-width:  0;
}

main
{
<<<<<<< HEAD
	background-image: url('img/{{cover_image}}');
    background-position-x: calc(var(--page-width) / 2);
    background-position-y: -3in;
    background-repeat: no-repeat;
    background-size: var(--page-height);
    background-blend-mode: normal;
=======
	background-image: url('img/img/{{cover_image}}');
    background-position-x: calc(var(--page-width) / 3);
    background-position-y: 0;
>>>>>>> e793722c
}

/* Leaf image must be set on main so that it is full bleed. Position must then be adjusted manually for each publication type from the left of the image. */

</style>

</head>
<body>
<main class='{{theme_color}}'>
<section class='front'>
<div class='front-top'>
<div class='front-title'>
<div class='translation_title'>{{translation_title}}</div>
<div class='translation_subtitle'>{{translation_subtitle}}</div>
</div>
<hr>
<div class='front-creator'>
<div class='byline'>translated by</div>
<div class='creator_name'>{{creator_name}}</div>
</div>
</div>
<div class='front-bottom'>
<div class='volume-details'>
<div class='volume_number'>{% if volume_number %} Volume {{volume_number}}{% endif %}</div>
<div class='volume_acronym'>{{volume_acronym}}</div>
<div class='volume_translation_title'>{{volume_translation_title}}</div>
<div class='volume_root_title'>{{volume_root_title}}</div>
</div>
</div>
</section>
</main>
</body>
</html><|MERGE_RESOLUTION|>--- conflicted
+++ resolved
@@ -18,18 +18,9 @@
 
 main
 {
-<<<<<<< HEAD
-	background-image: url('img/{{cover_image}}');
-    background-position-x: calc(var(--page-width) / 2);
-    background-position-y: -3in;
-    background-repeat: no-repeat;
-    background-size: var(--page-height);
-    background-blend-mode: normal;
-=======
 	background-image: url('img/img/{{cover_image}}');
     background-position-x: calc(var(--page-width) / 3);
     background-position-y: 0;
->>>>>>> e793722c
 }
 
 /* Leaf image must be set on main so that it is full bleed. Position must then be adjusted manually for each publication type from the left of the image. */
