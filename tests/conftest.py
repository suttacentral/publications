<<<<<<< HEAD
from io import BytesIO
from typing import Callable

import pytest

from sutta_publisher.publishers.base import ActivePublishers
from sutta_publisher.shared.config import setup_inject

from fixtures.publisher import TestPublisher


@pytest.fixture
def injector() -> Callable:
    """Configure application for the tests."""

    def _injector(publication_number: str = "test_publication", bindings: dict = None) -> None:
        bindings = bindings or {}
        actual_bindings = {ActivePublishers: ActivePublishers([TestPublisher()])}
        actual_bindings.update(bindings)
        setup_inject(publication_number=publication_number, bindings=actual_bindings)

    return _injector


@pytest.fixture
def file_like_edition() -> BytesIO:
    return BytesIO(b"Some very wise text to print")


@pytest.fixture
def edition_path_in_repo() -> str:
    return "path/in/repo/file.html"


@pytest.fixture
def bot_api_key() -> str:
    return "some_bot_api_key"


@pytest.fixture
def repo_url() -> str:
    return "https://github.com/someowner/somerepo/contents/"
=======
>>>>>>> 88725a37
<|MERGE_RESOLUTION|>--- conflicted
+++ resolved
@@ -1,26 +1,6 @@
-<<<<<<< HEAD
 from io import BytesIO
-from typing import Callable
 
 import pytest
-
-from sutta_publisher.publishers.base import ActivePublishers
-from sutta_publisher.shared.config import setup_inject
-
-from fixtures.publisher import TestPublisher
-
-
-@pytest.fixture
-def injector() -> Callable:
-    """Configure application for the tests."""
-
-    def _injector(publication_number: str = "test_publication", bindings: dict = None) -> None:
-        bindings = bindings or {}
-        actual_bindings = {ActivePublishers: ActivePublishers([TestPublisher()])}
-        actual_bindings.update(bindings)
-        setup_inject(publication_number=publication_number, bindings=actual_bindings)
-
-    return _injector
 
 
 @pytest.fixture
@@ -40,6 +20,4 @@
 
 @pytest.fixture
 def repo_url() -> str:
-    return "https://github.com/someowner/somerepo/contents/"
-=======
->>>>>>> 88725a37
+    return "https://github.com/someowner/somerepo/contents/"